--- conflicted
+++ resolved
@@ -24,12 +24,6 @@
 
 Here's a quick bit of code to get the most recent trending on TikTok. There's more example in the examples directory.
 
-<<<<<<< HEAD
-[Here's](https://gist.github.com/davidteather/7c30780bbc30772ba11ec9e0b909e99d) an example of what a tiktok dictionary looks like.
-=======
-```
-from TikTokApi import TikTokapi
->>>>>>> abc6ee87
 
 ```
 from TikTokApi import TikTokApi
@@ -45,6 +39,7 @@
 
 print(len(trending))
 ```
+[Here's](https://gist.github.com/davidteather/7c30780bbc30772ba11ec9e0b909e99d) an example of what a tiktok dictionary looks like.
 
 ## Detailed Documentation
 
