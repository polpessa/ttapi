import asyncio
import pyppeteer
import random
import time
import string
import atexit
import requests
import logging
from threading import Thread

# Import Detection From Stealth
from .stealth import stealth

from .get_acrawler import get_acrawler

class browser:
    def __init__(self, url, language='en', proxy=None, find_redirect=False, api_url=None, debug=False, newParams=False):
        self.url = url
        self.debug = debug
        self.proxy = proxy
        self.api_url = api_url
        self.referrer = "https://www.tiktok.com/"
        self.language = language

        self.userAgent = "Mozilla/5.0 (Windows NT 10.0; Win64; x64) AppleWebKit/537.36 (KHTML, like Gecko) Chrome/84.0.4147.125 Safari/537.36"
        self.args = [
            "--no-sandbox",
            "--disable-setuid-sandbox",
            "--disable-infobars",
            "--window-position=0,0",
            "--ignore-certifcate-errors",
            "--ignore-certifcate-errors-spki-list",
            "--user-agent=" + self.userAgent
        ]

        if proxy != None:
            if "@" in proxy:
                self.args.append("--proxy-server=" + proxy.split(":")[0] + "://" + proxy.split(
                    "://")[1].split(":")[1].split("@")[1] + ":" + proxy.split("://")[1].split(":")[2])
            else:
                self.args.append("--proxy-server=" + proxy)
        self.options = {
            'args': self.args,
            'headless': True,
            'ignoreHTTPSErrors': True,
            'userDataDir': "./tmp",
            'handleSIGINT': False,
            'handleSIGTERM': False,
            'handleSIGHUP': False
        }

<<<<<<< HEAD
        try:
            self.loop = asyncio.new_event_loop()
            if find_redirect:
                self.loop.run_until_complete(self.find_redirect())
            elif newParams:
                self.loop.run_until_complete(self.newParams())
            else:
                self.loop.run_until_complete(self.start())
        except:
            self.loop.close()

    async def newParams(self):
        self.browser = await pyppeteer.launch(self.options)
        self.page = await self.browser.newPage()
        await self.page.goto("about:blank")

        #self.browser_language = await self.page.evaluate("""() => { return navigator.language || navigator.userLanguage; }""")
        self.browser_language = ""
        #self.timezone_name = await self.page.evaluate("""() => { return Intl.DateTimeFormat().resolvedOptions().timeZone; }""")
        self.timezone_name = ""
        #self.browser_platform = await self.page.evaluate("""() => { return window.navigator.platform; }""")
        self.browser_platform = ""
        #self.browser_name = await self.page.evaluate("""() => { return window.navigator.appCodeName; }""")
        self.browser_name = ""
        #self.browser_version = await self.page.evaluate("""() => { return window.navigator.appVersion; }""")
        self.browser_version = ""

        self.width = await self.page.evaluate("""() => { return screen.width; }""")
        self.height = await self.page.evaluate("""() => { return screen.height; }""")

        await self.browser.close()
        self.browser.process.communicate()
=======

        loop = asyncio.new_event_loop()

        t = Thread(target=self._start_background_loop, args=(loop, ))
        t.setDaemon(True)
        t.start()
        if find_redirect:
            fut = asyncio.run_coroutine_threadsafe(self.find_redirect(), loop)
        else:
            fut = asyncio.run_coroutine_threadsafe(self.start(), loop)
        fut.result()



    def _start_background_loop(self, loop):
        asyncio.set_event_loop(loop)
        loop.run_forever()
>>>>>>> 955e9060

    async def start(self):
        self.browser = await pyppeteer.launch(self.options)
        self.page = await self.browser.newPage()

        await self.page.evaluateOnNewDocument("""() => {
    delete navigator.__proto__.webdriver;
        }""")

        # Check for user:pass proxy
        if self.proxy != None:
            if "@" in self.proxy:
                await self.page.authenticate({
                    'username': self.proxy.split("://")[1].split(":")[0],
                    'password': self.proxy.split("://")[1].split(":")[1].split("@")[0]
                })

        await stealth(self.page)

        # might have to switch to a tiktok url if they improve security
        await self.page.goto("about:blank", {
            'waitUntil': "load"
        })

        self.userAgent = await self.page.evaluate("""() => {return navigator.userAgent; }""")

        self.verifyFp = ''.join(random.choice(
            string.ascii_lowercase + string.ascii_uppercase + string.digits) for i in range(16))

        await self.page.evaluate("() => { " + get_acrawler() + " }")

<<<<<<< HEAD
=======
        await self.page.evaluate("() => { " + self.__get_js(proxy=self.proxy) + " }")

>>>>>>> 955e9060
        self.signature = await self.page.evaluate('''() => {
        var url = "''' + self.url + "&verifyFp=" + self.verifyFp + '''"
        var token = window.byted_acrawler.sign({url: url});
        return token;
        }''')

        if self.api_url != None:
            await self.page.goto(self.url +
                                 "&verifyFp=" + self.verifyFp +
                                 "&_signature=" + self.signature, {
                                     'waitUntil': "load"
                                 })

            self.data = await self.page.content()
            self.data = json.loads(self.data.replace("</pre></body></html>", "").replace(
                '<html><head></head><body><pre style="word-wrap: break-word; white-space: pre-wrap;">', ""))

        await self.browser.close()
        self.browser.process.communicate()

    async def find_redirect(self):
        try:
            self.browser = await pyppeteer.launch(self.options)
            self.page = await self.browser.newPage()

            await self.page.evaluateOnNewDocument("""() => {
        delete navigator.__proto__.webdriver;
    }""")

            # Check for user:pass proxy
            if self.proxy != None:
                if "@" in self.proxy:
                    await self.page.authenticate({
                        'username': self.proxy.split("://")[1].split(":")[0],
                        'password': self.proxy.split("://")[1].split(":")[1].split("@")[0]
                    })

            await stealth(self.page)

            # await self.page.emulate({'viewport': {
            #    'width': random.randint(320, 1920),
            #    'height': random.randint(320, 1920),
            #    'deviceScaleFactor': random.randint(1, 3),
            #    'isMobile': random.random() > 0.5,
            #    'hasTouch': random.random() > 0.5
            # }})

            # await self.page.setUserAgent(self.userAgent)

            await self.page.goto(self.url, {
                'waitUntil': "load"
            })

            self.redirect_url = self.page.url

            await self.browser.close()
            self.browser.process.communicate()

        except:
            await self.browser.close()
            self.browser.process.communicate()

    def __format_proxy(self, proxy):
        if proxy != None:
            return {
                'http': proxy,
                'https': proxy
            }
        else:
            return None

    def __get_js(self, proxy=None):
        return requests.get("https://sf16-muse-va.ibytedtos.com/obj/rc-web-sdk-gcs/acrawler.js", proxies=self.__format_proxy(proxy)).text<|MERGE_RESOLUTION|>--- conflicted
+++ resolved
@@ -49,17 +49,21 @@
             'handleSIGHUP': False
         }
 
-<<<<<<< HEAD
         try:
-            self.loop = asyncio.new_event_loop()
+            loop = asyncio.new_event_loop()
+
+            t = Thread(target=self.__start_background_loop, args=(loop, ))
+            t.setDaemon(True)
+            t.start()
             if find_redirect:
-                self.loop.run_until_complete(self.find_redirect())
+                fut = asyncio.run_coroutine_threadsafe(self.find_redirect(), loop)
             elif newParams:
-                self.loop.run_until_complete(self.newParams())
+                fut = asyncio.run_coroutine_threadsafe(self.newParams(), loop)
             else:
-                self.loop.run_until_complete(self.start())
+                fut = asyncio.run_coroutine_threadsafe(self.start(), loop)
+            fut.result()
         except:
-            self.loop.close()
+            loop.close()
 
     async def newParams(self):
         self.browser = await pyppeteer.launch(self.options)
@@ -82,25 +86,6 @@
 
         await self.browser.close()
         self.browser.process.communicate()
-=======
-
-        loop = asyncio.new_event_loop()
-
-        t = Thread(target=self._start_background_loop, args=(loop, ))
-        t.setDaemon(True)
-        t.start()
-        if find_redirect:
-            fut = asyncio.run_coroutine_threadsafe(self.find_redirect(), loop)
-        else:
-            fut = asyncio.run_coroutine_threadsafe(self.start(), loop)
-        fut.result()
-
-
-
-    def _start_background_loop(self, loop):
-        asyncio.set_event_loop(loop)
-        loop.run_forever()
->>>>>>> 955e9060
 
     async def start(self):
         self.browser = await pyppeteer.launch(self.options)
@@ -131,12 +116,6 @@
             string.ascii_lowercase + string.ascii_uppercase + string.digits) for i in range(16))
 
         await self.page.evaluate("() => { " + get_acrawler() + " }")
-
-<<<<<<< HEAD
-=======
-        await self.page.evaluate("() => { " + self.__get_js(proxy=self.proxy) + " }")
-
->>>>>>> 955e9060
         self.signature = await self.page.evaluate('''() => {
         var url = "''' + self.url + "&verifyFp=" + self.verifyFp + '''"
         var token = window.byted_acrawler.sign({url: url});
@@ -151,8 +130,8 @@
                                  })
 
             self.data = await self.page.content()
-            self.data = json.loads(self.data.replace("</pre></body></html>", "").replace(
-                '<html><head></head><body><pre style="word-wrap: break-word; white-space: pre-wrap;">', ""))
+            #self.data = json.loads(self.data.replace("</pre></body></html>", "").replace(
+            #    '<html><head></head><body><pre style="word-wrap: break-word; white-space: pre-wrap;">', ""))
 
         await self.browser.close()
         self.browser.process.communicate()
@@ -209,4 +188,8 @@
             return None
 
     def __get_js(self, proxy=None):
-        return requests.get("https://sf16-muse-va.ibytedtos.com/obj/rc-web-sdk-gcs/acrawler.js", proxies=self.__format_proxy(proxy)).text+        return requests.get("https://sf16-muse-va.ibytedtos.com/obj/rc-web-sdk-gcs/acrawler.js", proxies=self.__format_proxy(proxy)).text
+
+    def __start_background_loop(self, loop):
+        asyncio.set_event_loop(loop)
+        loop.run_forever()